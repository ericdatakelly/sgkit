from .api import (  # noqa: F401
    DIM_ALLELE,
    DIM_PLOIDY,
    DIM_SAMPLE,
    DIM_VARIANT,
    create_genotype_call_dataset,
    create_genotype_dosage_dataset,
)
from .stats.aggregation import count_alleles
from .stats.association import gwas_linear_regression

__all__ = [
    "DIM_ALLELE",
    "DIM_PLOIDY",
    "DIM_SAMPLE",
    "DIM_VARIANT",
    "create_genotype_call_dataset",
<<<<<<< HEAD
    "count_alleles",
=======
    "create_genotype_dosage_dataset",
>>>>>>> 781d1bc2
    "gwas_linear_regression",
]<|MERGE_RESOLUTION|>--- conflicted
+++ resolved
@@ -15,10 +15,7 @@
     "DIM_SAMPLE",
     "DIM_VARIANT",
     "create_genotype_call_dataset",
-<<<<<<< HEAD
     "count_alleles",
-=======
     "create_genotype_dosage_dataset",
->>>>>>> 781d1bc2
     "gwas_linear_regression",
 ]